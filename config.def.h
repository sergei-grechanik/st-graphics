--- conflicted
+++ resolved
@@ -203,10 +203,6 @@
 	{ XK_ANY_MOD,           Button4, ttysend,        {.s = "\031"} },
 	{ ShiftMask,            Button5, ttysend,        {.s = "\033[6;2~"} },
 	{ XK_ANY_MOD,           Button5, ttysend,        {.s = "\005"} },
-<<<<<<< HEAD
-	{ ControlMask|ShiftMask,Button3, previewimage,   {.s = "feh"} },
-=======
->>>>>>> da94f106
 };
 
 static Shortcut shortcuts[] = {
